--- conflicted
+++ resolved
@@ -1,12 +1,6 @@
 /// <reference types="astro/client" />
-
-<<<<<<< HEAD
-import type { SupabaseClient } from "@supabase/supabase-js";
-import type { Database } from "./db/database.types.ts";
-=======
 import type { SupabaseClient } from '@supabase/supabase-js';
 import type { Database } from './db/database.types.ts';
->>>>>>> 9efe4e6f
 
 declare global {
   namespace App {
